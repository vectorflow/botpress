--- conflicted
+++ resolved
@@ -8,55 +8,14 @@
   process.exit(1)
 })
 
-const cleanSteps = [
-  core.clean,
-  core.createDirectories,
-  core.copyGlobal,
-  core.copyAdmin,
-  core.copyStudio,
-  core.copyTemplates,
-  core.copyVanilla
-]
+const dataTasks = [core.createDirectories, core.copyData, core.copyBotTemplate]
+const uiTasks = [core.copyAdmin, core.copyStudio]
+const buildTasks = [core.buildTs, core.buildSchemas, ...dataTasks, ...uiTasks]
 
-gulp.task('test', gulp.series([core.buildTs, core.runTests]))
-
-gulp.task(
-  'default',
-  gulp.series([...(process.argv.includes('--skip-clean') ? [] : cleanSteps), core.buildTs, core.buildSchemas])
-)
-
-gulp.task(
-  'dev',
-  gulp.series([
-    ...(process.argv.includes('--skip-clean') ? [] : cleanSteps),
-    core.buildTs,
-    core.buildSchemas,
-    core.copyData,
-    core.copyBotTemplate,
-    core.copyAdmin,
-    core.copyStudio,
-    core.watch
-  ])
-)
-
-<<<<<<< HEAD
-gulp.task(
-  'clean',
-  gulp.series([
-    core.clean,
-    core.createDirectories,
-    core.copyData,
-    core.copyBotTemplate,
-    core.copyAdmin,
-    core.copyStudio
-  ])
-)
-=======
-gulp.task('clean', gulp.series(cleanSteps))
->>>>>>> 287f54a9
-
+gulp.task('clean-build', gulp.series([core.clean, ...buildTasks]))
+gulp.task('build-watch', gulp.series([...buildTasks, core.watch]))
+gulp.task('clean', gulp.series([core.clean]))
 gulp.task('modules', gulp.series([modules.copySdkDefinitions, modules.copyBoilerplateFiles, modules.buildModules()]))
-
 gulp.task(
   'package',
   gulp.series([
