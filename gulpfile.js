const gulp = require('gulp')
const core = require('./build/gulp.core')
const modules = require('./build/gulp.modules')
const package = require('./build/gulp.package')

process.on('uncaughtException', err => {
  console.error('An error coccured in your gulpfile: ', err)
  process.exit(1)
})

gulp.task('test', gulp.series([core.buildTs, core.runTests]))

gulp.task(
  'default',
  gulp.series([...(process.argv.includes('--skip-clean') ? [] : [core.clean]), core.buildTs, core.buildSchemas])
)

gulp.task(
  'dev',
  gulp.series([
    ...(process.argv.includes('--skip-clean') ? [] : [core.clean]),
    core.buildTs,
    core.buildSchemas,
<<<<<<< HEAD
    core.createDirectories,
    core.copyData,
    core.copyBotTemplate,
    core.copyAdmin,
    core.copyStudio
=======
    core.watch
>>>>>>> 30c3553e
  ])
)

gulp.task(
  'clean',
  gulp.series([
    core.clean,
    core.createDirectories,
    core.copyData,
    core.copyBotTemplate,
    core.copyAdmin,
    core.copyStudio,
<<<<<<< HEAD
    core.watch
=======
    core.copyTemplates,
    core.copyVanilla
>>>>>>> 30c3553e
  ])
)

gulp.task('modules', gulp.series([modules.copySdkDefinitions, modules.copyBoilerplateFiles, modules.buildModules()]))

gulp.task(
  'package',
  gulp.series([
    package.packageApp,
    ...(process.argv.includes('--skip-modules') ? [] : [modules.packageModules()]),
    package.copyData,
    package.copyNativeExtensions
  ])
)<|MERGE_RESOLUTION|>--- conflicted
+++ resolved
@@ -21,15 +21,11 @@
     ...(process.argv.includes('--skip-clean') ? [] : [core.clean]),
     core.buildTs,
     core.buildSchemas,
-<<<<<<< HEAD
-    core.createDirectories,
     core.copyData,
     core.copyBotTemplate,
     core.copyAdmin,
-    core.copyStudio
-=======
+    core.copyStudio,
     core.watch
->>>>>>> 30c3553e
   ])
 )
 
@@ -41,13 +37,7 @@
     core.copyData,
     core.copyBotTemplate,
     core.copyAdmin,
-    core.copyStudio,
-<<<<<<< HEAD
-    core.watch
-=======
-    core.copyTemplates,
-    core.copyVanilla
->>>>>>> 30c3553e
+    core.copyStudio
   ])
 )
 
