--- conflicted
+++ resolved
@@ -4,24 +4,11 @@
 import Promise from 'bluebird'
 
 module.exports = ({ sendBloc, db }) => {
-<<<<<<< HEAD
   const getUser = async id => {
-    const knex = await db.get()
-    const users = await knex('users')
-      .where(function() {
-        if (id.indexOf(':') > 0) {
-          this.where({ id })
-        } else {
-          this.where('userId', id)
-        }
-      })
-=======
-  async function getUser(id) {
     const knex = await db.get()
     const users = await knex('users')
       .where({ id: id })
       .orWhere('userId', id)
->>>>>>> 4abf7460
       .limit(1)
       .select('*')
 
