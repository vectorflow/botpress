import 'common/polyfills'
import 'bluebird-global'
<<<<<<< HEAD
import 'sdk/rewire'
=======
import 'common/rewire'
import center from 'core/logger/center'
>>>>>>> 1008bb54

import chalk from 'chalk'
import { Logger, Botpress } from 'core/app'
import * as sdk from 'botpress/sdk'
const { start: startProxy } = require('./http/api')

async function start() {
  try {
    const logger = await Logger('Launcher')

    logger.info(chalk`===============================`)
    logger.info(chalk`{bold ${center(`Botpress Server`, 30)}}`)
    logger.info(chalk`{bold ${center(`Version ${sdk.version}`, 30)}}`)
    logger.info(chalk`{yellow ${center(`Pre-release`, 30)}}`)
    logger.info(chalk`===============================`)

    process.on('unhandledRejection', err => {
      logger.error('Unhandled Rejection', err)
    })

    process.on('uncaughtException', err => {
      logger.error('Fatal Error (uncaught). Process will exit.', err)
      process.exit(1)
    })

    const modules = new Map<string, sdk.ModuleDefinition>()

    modules.set('channel-web', require('/Users/slvn/bots/xx/modules/channel-web') as sdk.ModuleDefinition)

    await Botpress.start({
      modules
    })

    await Promise.fromCallback(cb =>
      startProxy({ coreApiUrl: 'http://localhost:3000', proxyHost: 'http://localhost', proxyPort: '3001' }, cb)
    )

    logger.info(`UI Proxy running on http://localhost:3001/`)
  } catch (e) {
    console.log(chalk.red('Error starting botpress'))
    console.log(e)
  }
}

start()<|MERGE_RESOLUTION|>--- conflicted
+++ resolved
@@ -1,11 +1,7 @@
 import 'common/polyfills'
 import 'bluebird-global'
-<<<<<<< HEAD
 import 'sdk/rewire'
-=======
-import 'common/rewire'
 import center from 'core/logger/center'
->>>>>>> 1008bb54
 
 import chalk from 'chalk'
 import { Logger, Botpress } from 'core/app'
