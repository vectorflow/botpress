--- conflicted
+++ resolved
@@ -4,13 +4,6 @@
 import { inject, injectable } from 'inversify'
 import yn from 'yn'
 
-<<<<<<< HEAD
-import { GhostService } from 'core/services'
-import { TYPES } from 'core/types'
-import { FatalError } from 'errors'
-
-=======
->>>>>>> a52a4418
 import { BotConfig } from './bot.config'
 import { BotpressConfig } from './botpress.config'
 import { ModulesConfig } from './modules.config'
