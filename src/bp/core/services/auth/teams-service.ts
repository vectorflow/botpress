--- conflicted
+++ resolved
@@ -8,16 +8,11 @@
 import { InvalidOperationError, NotFoundError, UnauthorizedAccessError } from '../auth/errors'
 
 import defaultRoles from './default-roles'
-<<<<<<< HEAD
 import { TYPES } from '../../types'
-import { Logger } from 'common/logging'
+import { Logger } from 'botpress/sdk'
 import { checkRule } from '../../misc/auth'
 import { BotConfigFactory, BotConfigWriter } from '../../config'
 import Joi from 'joi'
-=======
-import { Logger } from 'botpress/sdk'
-import { checkRule } from 'core/misc/auth'
->>>>>>> d366fc8f
 
 const TEAMS_TABLE = 'auth_teams'
 const MEMBERS_TABLE = 'auth_team_members'
