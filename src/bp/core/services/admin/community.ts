--- conflicted
+++ resolved
@@ -1,9 +1,5 @@
-<<<<<<< HEAD
-import { ghost, Logger } from 'botpress/sdk'
-=======
 import { Logger } from 'botpress/sdk'
 import { checkRule } from 'common/auth'
->>>>>>> a71b085d
 import { BotLoader } from 'core/bot-loader'
 import { BotConfigFactory, BotConfigWriter } from 'core/config'
 import Database from 'core/database'
@@ -155,12 +151,7 @@
     await this.knex(this.botsTable).insert(bot)
     const botConfig = this.botConfigFactory.createDefault({ id: bot.id, name: bot.name })
     await this.botConfigWriter.writeToFile(botConfig)
-<<<<<<< HEAD
-    await this.botLoader.mountBot(bot.id, true)
-=======
-
     await this.botLoader.mountBot(bot.id)
->>>>>>> a71b085d
   }
 
   async updateBot(teamId: number, botId: string, bot: Bot): Promise<void> {
