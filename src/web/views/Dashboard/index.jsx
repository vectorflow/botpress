import React from 'react'
<<<<<<< HEAD
import { bindActionCreators } from 'redux'
import { connect } from 'react-redux'
import { Panel, Grid, Row, Col } from 'react-bootstrap'
=======
import { Panel, Grid, Row, Col, ControlLabel, Tooltip, OverlayTrigger, Link } from 'react-bootstrap'
>>>>>>> d6660471

import axios from 'axios'
import _ from 'lodash'

import ContentWrapper from '~/components/Layout/ContentWrapper'
import PageHeader from '~/components/Layout/PageHeader'
import ModulesComponent from '~/components/Modules'
import InformationRowComponent from '+/views/Information'
import { fetchModules } from '~/actions'

<<<<<<< HEAD
const style = require('./style.scss')

class DashboardView extends React.Component {

=======
export default class DashboardView extends React.Component {
>>>>>>> d6660471
  constructor(props, context) {
    super(props, context)

    this.state = { loading: true }

    this.queryAllModules = this.queryAllModules.bind(this)
  }

  componentDidMount() {
<<<<<<< HEAD
    this.queryAllModules()
      .then(() => this.setState({ loading: false }))
=======
    this.queryAllModules().then(() => {
      this.setState({
        loading: false
      })
    })
>>>>>>> d6660471
  }

  queryAllModules() {
    return axios.get('/api/module/all').then(result => {
      this.setState({
        popularModules: _.filter(result.data, m => m.popular),
        featuredModules: _.filter(result.data, m => m.featured)
      })
    })
  }

  refresh() {
<<<<<<< HEAD
    this.queryAllModules()
      .then(() => setTimeout(this.props.fetchModules, 5000))
=======
    this.queryAllModules().then(() => {
      setTimeout(actions.fetchModules, 5000)
    })
>>>>>>> d6660471
  }

  renderPopularModules() {
    return (
      <Panel header="Popular modules">
        <ModulesComponent modules={this.state.popularModules} refresh={this.refresh.bind(this)} />
      </Panel>
    )
  }

  renderFeaturedModules() {
    return (
      <Panel header="Featured modules">
        <ModulesComponent modules={this.state.featuredModules} refresh={this.refresh.bind(this)} />
      </Panel>
    )
  }

  render() {
    if (this.state.loading) {
      return null
    }
    return (
      <ContentWrapper>
        <PageHeader>
          <span> Dashboard</span>
        </PageHeader>
        <Grid fluid className={'bp-dashboard'}>
          <InformationRowComponent />
          <Row>
            <Col sm={12} md={6}>
              {this.renderPopularModules()}
            </Col>
            <Col sm={12} md={6}>
              {this.renderFeaturedModules()}
            </Col>
          </Row>
        </Grid>
      </ContentWrapper>
    )
  }
}

const mapDispatchToProps = dispatch => bindActionCreators({ fetchModules }, dispatch)

export default connect(null, mapDispatchToProps)(DashboardView)<|MERGE_RESOLUTION|>--- conflicted
+++ resolved
@@ -1,11 +1,7 @@
 import React from 'react'
-<<<<<<< HEAD
 import { bindActionCreators } from 'redux'
 import { connect } from 'react-redux'
 import { Panel, Grid, Row, Col } from 'react-bootstrap'
-=======
-import { Panel, Grid, Row, Col, ControlLabel, Tooltip, OverlayTrigger, Link } from 'react-bootstrap'
->>>>>>> d6660471
 
 import axios from 'axios'
 import _ from 'lodash'
@@ -16,14 +12,7 @@
 import InformationRowComponent from '+/views/Information'
 import { fetchModules } from '~/actions'
 
-<<<<<<< HEAD
-const style = require('./style.scss')
-
 class DashboardView extends React.Component {
-
-=======
-export default class DashboardView extends React.Component {
->>>>>>> d6660471
   constructor(props, context) {
     super(props, context)
 
@@ -33,16 +22,11 @@
   }
 
   componentDidMount() {
-<<<<<<< HEAD
-    this.queryAllModules()
-      .then(() => this.setState({ loading: false }))
-=======
     this.queryAllModules().then(() => {
       this.setState({
         loading: false
       })
     })
->>>>>>> d6660471
   }
 
   queryAllModules() {
@@ -55,14 +39,7 @@
   }
 
   refresh() {
-<<<<<<< HEAD
-    this.queryAllModules()
-      .then(() => setTimeout(this.props.fetchModules, 5000))
-=======
-    this.queryAllModules().then(() => {
-      setTimeout(actions.fetchModules, 5000)
-    })
->>>>>>> d6660471
+    this.queryAllModules().then(() => setTimeout(this.props.fetchModules, 5000))
   }
 
   renderPopularModules() {
