--- conflicted
+++ resolved
@@ -1,11 +1,5 @@
-import React from 'react'
-import ReactDOM from 'react-dom'
-import { createStore, applyMiddleware, compose } from 'redux'
-import { Provider } from 'react-redux'
-import thunk from 'redux-thunk'
-import reducer from './reducers'
-
-import * as actions from '~/actions'
+import React from 'expose-loader?React!react'
+import ReactDOM from 'expose-loader?ReactDOM!react-dom'
 
 import { createStore, applyMiddleware, compose } from 'redux'
 import { Provider } from 'react-redux'
@@ -15,13 +9,9 @@
 import * as actions from '~/actions'
 
 require('bootstrap/dist/css/bootstrap.css')
-require('storm-react-diagrams/dist/style.css')
-<<<<<<< HEAD
+require('storm-react-diagrams/dist/style.min.css')
 require('react-select/dist/react-select.css')
-=======
->>>>>>> 78443e12
 require('./theme.scss')
-require('react-select/dist/react-select.css')
 
 // Do not use "import App from ..." as hoisting will screw up styling
 var App = require('./components/App').default
@@ -35,21 +25,6 @@
 
 const store = createStore(reducer, enhancer)
 
-<<<<<<< HEAD
-=======
-const composeEnhancers =
-  typeof window === 'object' && window.__REDUX_DEVTOOLS_EXTENSION_COMPOSE__
-    ? window.__REDUX_DEVTOOLS_EXTENSION_COMPOSE__({
-        name: 'Botpress',
-        actionCreators: actions
-      })
-    : compose
-
-const enhancer = composeEnhancers(applyMiddleware(thunk))
-
-const store = createStore(reducer, enhancer)
-
->>>>>>> 78443e12
 ReactDOM.render(
   <Provider store={store}>
     <App />
