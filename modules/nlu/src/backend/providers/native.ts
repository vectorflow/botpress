--- conflicted
+++ resolved
@@ -1,7 +1,6 @@
 import sdk from 'botpress/sdk'
 import crypto from 'crypto'
 import { readFileSync } from 'fs'
-import { find } from 'lodash'
 
 import FastTextClassifier from '../fasttext/classifier'
 
@@ -67,65 +66,8 @@
     }
   }
 
-<<<<<<< HEAD
   async getCustomEntities(): Promise<any> {
     // Native NLU doesn't support entity extraction (yet)
     return []
-=======
-  async extract(incomingEvent) {
-    if (!this.classifier) {
-      if (await this.checkSyncNeeded()) {
-        await this.sync()
-      } else {
-        await this.restoreModel()
-      }
-    }
-
-    const threshold = parseFloat(String(this.config.nativeAdjustementThreshold) || String(DEFAULT_THRESHOLD))
-
-    const classifications = _.orderBy(
-      this.classifier.getClassifications(incomingEvent.payload.text),
-      ['value'],
-      ['desc']
-    )
-    let allScores = zscore(classifications.map(c => parseFloat(c.value)))
-
-    allScores = allScores.map((s, i) => {
-      const delta = Math.abs(s - allScores[i + 1] / s)
-      if (delta >= threshold) {
-        return s
-      }
-
-      const res =
-        s -
-        Math.max(0, allScores[i + 1] || 0) * 0.5 -
-        Math.max(0, allScores[i + 2] || 0) * 0.75 -
-        Math.max(0, allScores[i + 3] || 0)
-
-      if (res < 0) {
-        return 0
-      } else if (res > 1) {
-        return 1
-      } else {
-        return res
-      }
-    })
-
-    const intents = _.orderBy(
-      classifications.map((c, i) => ({
-        name: c.label,
-        confidence: allScores[i],
-        provider: 'native'
-      })),
-      ['confidence'],
-      'desc'
-    )
-
-    return {
-      intent: intents.length ? intents[0] : { ...EMPTY_INTENT },
-      intents,
-      entities: [] // Unsupported for now
-    }
->>>>>>> ead2cecf
   }
 }