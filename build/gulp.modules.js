const _ = require('lodash')
const fs = require('fs')
const path = require('path')
const gulp = require('gulp')
const glob = require('glob')
const print = require('gulp-print').default
const exec = require('gulp-exec')

const cwd = path.join(__dirname, '../modules')

const getAllModulesRoot = () => {
  return glob
    .sync('**/package.json', {
      cwd,
      ignore: '**/node_modules/**'
    })
    .map(x => path.join(cwd, x))
    .map(x => path.dirname(x))
}

const readModuleConfig = modulePath => {
  const packagePath = path.join(modulePath, 'package.json')
  if (!fs.existsSync(packagePath)) {
    throw new Error(`Module "${modulePath}" didn't have a package.json file at its root`)
  }
  return JSON.parse(fs.readFileSync(packagePath))
}

/**
 * Copies the [`botpress.d.ts`]{@see ../src/bp/sdk/botpress.d.ts} file to all the
 * modules individually.
 */
const copySdkDefinitions = () => {
  let stream = gulp.src('src/bp/sdk/botpress.d.ts')
  const modules = getAllModulesRoot()
  for (let m of modules) {
    const src = _.get(readModuleConfig(m), 'botpress.src', 'src')
    const dest = path.join(m, src)
    stream = stream.pipe(gulp.dest(dest)).pipe(print())
  }
  return stream
}

const copyBoilerplateFiles = () => {
  let stream = gulp.src(['modules/.babelrc'])
  const modules = getAllModulesRoot()
  for (let m of modules) {
    stream = stream.pipe(gulp.dest(m)).pipe(print())
  }
  return stream
}

const buildModule = modulePath => {
  return gulp.src(modulePath, { allowEmpty: true }).pipe(
<<<<<<< HEAD
    run('yarn && yarn build', {
=======
    exec('yarn && yarn build', {
>>>>>>> 29d244c7
      cwd: modulePath
    })
  )
}

const buildModules = () => {
  const modules = getAllModulesRoot()
  const tasks = modules.map(m => {
    const config = readModuleConfig(m)
    const moduleName = _.get(config, 'name', 'Unknown')
    const taskName = `build-module ${moduleName}`
    gulp.task(taskName, () => {
      return buildModule(m)
    })
    return taskName
  })

  return gulp.parallel(tasks)
}

module.exports = { copySdkDefinitions, copyBoilerplateFiles, buildModules }<|MERGE_RESOLUTION|>--- conflicted
+++ resolved
@@ -52,11 +52,7 @@
 
 const buildModule = modulePath => {
   return gulp.src(modulePath, { allowEmpty: true }).pipe(
-<<<<<<< HEAD
-    run('yarn && yarn build', {
-=======
     exec('yarn && yarn build', {
->>>>>>> 29d244c7
       cwd: modulePath
     })
   )
