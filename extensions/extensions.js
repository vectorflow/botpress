--- conflicted
+++ resolved
@@ -31,11 +31,7 @@
   let index = KNOWN_EDITIONS.indexOf(edition)
   let extension = null
   while (extension == null) {
-<<<<<<< HEAD
-    extension = requireEdition(file, editions[index++])
-=======
     extension = requireEdition(file, KNOWN_EDITIONS[index++])
->>>>>>> 1eed05d1
   }
 
   return extension
