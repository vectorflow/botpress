--- conflicted
+++ resolved
@@ -17,19 +17,7 @@
   },
   "dependencies": {},
   "devDependencies": {
-<<<<<<< HEAD
-    "@types/jest": "^23.3.1",
-    "@types/node": "^10.5.2",
-    "jest": "^23.4.1",
-    "prettier": "1.13.7",
-    "ts-jest": "^23.0.0",
-    "ts-node": "^7.0.0",
-    "tsc-watch": "^1.0.26",
-    "tslint": "^5.11.0",
-    "typescript": "^2.9.2"
-=======
     "@types/jest": "^23.3.0",
     "@types/node": "^10.5.2"
->>>>>>> 38929786
   }
 }